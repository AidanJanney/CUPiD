#!/usr/bin/env python3
from __future__ import annotations

import argparse
import os
import sys

import yaml


def _parse_args():
    """Parse command line arguments"""

    parser = argparse.ArgumentParser(
        description="Generate config.yml based on an existing CUPID example",
        formatter_class=argparse.ArgumentDefaultsHelpFormatter,
    )

    # Command line argument for location of CESM source code (required)
    parser.add_argument(
        "--cesm-root",
        action="store",
        dest="cesm_root",
        required=True,
        help="Location of CESM source code",
    )

    # Command line argument for CUPiD example from which to get config.yml
    parser.add_argument(
        "--cupid-example",
        action="store",
        dest="cupid_example",
        default="key_metrics",
        help="CUPiD example to use as template for config.yml",
    )

    # Command line argument location of CESM case directory
    parser.add_argument(
        "--case-root",
        action="store",
        dest="case_root",
        default=os.getcwd(),
        help="CESM case directory",
    )

    parser.add_argument(
        "--cupid-baseline-case",
        action="store",
        default="b.e23_alpha17f.BLT1850.ne30_t232.092",
        dest="cupid_baseline_case",
        help="Base case name",
    )

    parser.add_argument(
        "--cupid-baseline-root",
        action="store",
        default="/glade/campaign/cesm/development/cross-wg/diagnostic_framework/CESM_output_for_testing",
        dest="cupid_baseline_root",
        help="Base case root directory",
    )

    parser.add_argument(
        "--cupid-start-year",
        action="store",
        default="0001-01-01",
        dest="cupid_start_year",
        help="CUPiD case start year",
    )

    parser.add_argument(
        "--cupid-end-year",
        action="store",
        default="0101-01-01",
        dest="cupid_end_year",
        help="CUPiD case end year",
    )

    parser.add_argument(
        "--cupid-base-start-year",
        action="store",
        default="0001-01-01",
        dest="cupid_base_start_year",
        help="CUPiD base case start year",
    )

    parser.add_argument(
        "--cupid-base-end-year",
        action="store",
        default="0101-01-01",
        dest="cupid_base_end_year",
        help="CUPiD base case end year",
    )

    return parser.parse_args()


def generate_cupid_config(
    case_root,
    cesm_root,
    cupid_example,
    cupid_baseline_case,
    cupid_baseline_root,
    cupid_start_year,
    cupid_end_year,
    cupid_base_start_year,
    cupid_base_end_year,
):
    """
    Generate a CUPiD `config.yml` file based on information from a CESM case and
    a specific CUPiD example configuration (such as 'key metrics').

    This function takes the root directory of the CESM case and the CESM installation,
    along with the name of a CUPiD example. It validates the example, loads information
    from the CESM case (such as the case name and output directory), modifies the
    configuration based on the case-specific data, and generates a new `config.yml` file
    in the current working directory.

    The generated `config.yml` file contains:
    - Global parameters such as case name, start and end dates.
    - Time series information for atmospheric end years.
    - Base output directory paths for CESM results.

    Arguments:
    ----------
    case_root : str
        The root directory of the CESM case from which case-specific data will be retrieved.

    cesm_root : str
        The root directory of the CESM installation, where CIME scripts and CUPiD examples reside.

    cupid_example : str
        The name of a CUPiD example (e.g., 'key metrics') to base the configuration file on.
        Must be a valid subdirectory within the CUPiD examples directory.

    cupid_baseline_case : str
        The name of the base case.

    cupid_baseline_root : str
        The root directory of the base case.

    cupid_start_year : int
        The start year of the case being analyzed.

    cupid_end_year : int
        The end year of the case being analyzed.

    cupid_base_start_year : int
        The start year of the base case.

    cupid_base_end_year : int
        The end year of the base case.

    Raises:
    -------
    KeyError:
        If the provided CUPiD example is not found in the valid CUPiD examples directory.

    Outputs:
    --------
    config.yml : file
        A YAML file containing the generated configuration based on the provided CESM case
        and CUPiD example.
    """

    sys.path.append(os.path.join(cesm_root, "cime"))
    from CIME.case import Case

    # Is cupid_example a valid value?
    cupid_root = os.path.join(cesm_root, "tools", "CUPiD")
    cupid_examples = os.path.join(cupid_root, "examples")
    valid_examples = [
        example
        for example in next(os.walk(cupid_examples))[1]
        if example not in ["ilamb"]
    ]
    if cupid_example not in valid_examples:
        error_msg = f"argument --cupid-example: invalid choice '{cupid_example}'"
        raise KeyError(
            f"{error_msg} (choose from subdirectories of {cupid_examples}: {valid_examples})",
        )

    with Case(case_root, read_only=False, record=True) as cesm_case:
        case = cesm_case.get_value("CASE")
        dout_s_root = cesm_case.get_value("DOUT_S_ROOT")

    # TODO: these sea-ice specific vars (and some glc vars) should also be added as environment vars
    # See https://github.com/NCAR/CUPiD/issues/189
    climo_nyears = 35
    base_climo_nyears = 40

    # --------------------------------------------------------------------------------
    with open(os.path.join(cupid_root, "examples", cupid_example, "config.yml")) as f:
        my_dict = yaml.safe_load(f)

    my_dict["data_sources"]["nb_path_root"] = os.path.join(
        cesm_root,
        "tools",
        "CUPiD",
        "nblibrary",
    )
    my_dict["global_params"]["case_name"] = case
    my_dict["global_params"]["start_date"] = cupid_start_year
    my_dict["global_params"]["end_date"] = cupid_end_year
    my_dict["global_params"]["base_case_name"] = cupid_baseline_case
    my_dict["global_params"]["base_case_output_dir"] = cupid_baseline_root
    my_dict["global_params"]["base_start_date"] = cupid_base_start_year
    my_dict["global_params"]["base_end_date"] = cupid_base_end_year
    my_dict["timeseries"]["case_name"] = [case, cupid_baseline_case]

    for component in my_dict["timeseries"]:
        if (
            isinstance(my_dict["timeseries"][component], dict)
            and "end_years" in my_dict["timeseries"][component]
        ):
<<<<<<< HEAD
            my_dict["timeseries"][component]["end_years"] = [
                cupid_end_year,
                cupid_base_end_year,
            ]
    if "link_to_ADF" in my_dict["compute_notebooks"]["atm"]:
=======
            my_dict["timeseries"][component]["end_years"] = [nyears, base_nyears]
    if "link_to_ADF" in my_dict["compute_notebooks"].get("atm", {}):
>>>>>>> 9f80f7ef
        my_dict["compute_notebooks"]["atm"]["link_to_ADF"]["parameter_groups"]["none"][
            "adf_root"
        ] = os.path.join(case_root, "ADF_output")

    if "Greenland_SMB_visual_compare_obs" in my_dict["compute_notebooks"].get(
        "glc",
        {},
    ):
        my_dict["compute_notebooks"]["glc"]["Greenland_SMB_visual_compare_obs"][
            "parameter_groups"
        ]["none"]["climo_nyears"] = climo_nyears
        my_dict["compute_notebooks"]["glc"]["Greenland_SMB_visual_compare_obs"][
            "parameter_groups"
        ]["none"]["base_climo_nyears"] = base_climo_nyears

    # replace with environment variable
    my_dict["global_params"]["CESM_output_dir"] = os.path.dirname(dout_s_root)

    # create new file, make it writeable
    with open("config.yml", "w") as f:
        # Header of file is a comment logging provenance
        f.write(f"# This file has been auto-generated for use with {case}\n")
        f.write(f"# It is based off of examples/{cupid_example}/config.yml\n")
        f.write("# Arguments used:\n")
        f.write(f"# cesm_root = {cesm_root}\n")
        f.write(f"# case_root = {case_root}\n")
        f.write(f"# cupid_example= {cupid_example}\n")

        # enter in each element of the dictionary into the new file
        yaml.dump(my_dict, f, sort_keys=False)


if __name__ == "__main__":
    args = vars(_parse_args())
    generate_cupid_config(**args)<|MERGE_RESOLUTION|>--- conflicted
+++ resolved
@@ -212,16 +212,11 @@
             isinstance(my_dict["timeseries"][component], dict)
             and "end_years" in my_dict["timeseries"][component]
         ):
-<<<<<<< HEAD
             my_dict["timeseries"][component]["end_years"] = [
                 cupid_end_year,
                 cupid_base_end_year,
             ]
-    if "link_to_ADF" in my_dict["compute_notebooks"]["atm"]:
-=======
-            my_dict["timeseries"][component]["end_years"] = [nyears, base_nyears]
     if "link_to_ADF" in my_dict["compute_notebooks"].get("atm", {}):
->>>>>>> 9f80f7ef
         my_dict["compute_notebooks"]["atm"]["link_to_ADF"]["parameter_groups"]["none"][
             "adf_root"
         ] = os.path.join(case_root, "ADF_output")
