<?xml version="1.0"?>

<?xml-stylesheet type="text/xsl" href="definitions_variables.xsl" ?>

<entry_id version="3.0">

  <!-- Variables that configure where to find CUPiD which part(s) of CUPiD are run -->

  <entry id="CUPID_ROOT">
    <type>char</type>
    <default_value>$SRCROOT/tools/CUPiD</default_value>
    <group>cupid_config</group>
    <file>env_postprocessing.xml</file>
    <desc>Location of CUPiD for CESM workflow</desc>
  </entry>

  <entry id="CUPID_GEN_TIMESERIES">
    <type>char</type>
    <valid_values>TRUE,FALSE</valid_values>
    <default_value>TRUE</default_value>
    <group>cupid_config</group>
    <file>env_postprocessing.xml</file>
    <desc>When TRUE, CUPiD will generate time series files from history output</desc>
  </entry>

  <entry id="CUPID_GEN_DIAGNOSTICS">
    <type>char</type>
    <valid_values>TRUE,FALSE</valid_values>
    <default_value>TRUE</default_value>
    <group>cupid_config</group>
    <file>env_postprocessing.xml</file>
    <desc>When TRUE, CUPiD will generate diagnostic plots</desc>
  </entry>

  <entry id="CUPID_GEN_HTML">
    <type>char</type>
    <valid_values>TRUE,FALSE</valid_values>
    <default_value>TRUE</default_value>
    <group>cupid_config</group>
    <file>env_postprocessing.xml</file>
    <desc>When TRUE, CUPiD will generate web pages from the diagnostic plots</desc>
  </entry>

  <!-- Variables that configure conda environments used by CUPiD -->

  <entry id="CUPID_ANALYSIS_ENV">
    <type>char</type>
    <default_value>cupid-analysis</default_value>
    <group>cupid_environments</group>
    <file>env_postprocessing.xml</file>
    <desc>Conda environment to use when running CUPiD notebooks</desc>
  </entry>

  <entry id="CUPID_INFRASTRUCTURE_ENV">
    <type>char</type>
    <default_value>cupid-infrastructure</default_value>
    <group>cupid_environments</group>
    <file>env_postprocessing.xml</file>
    <desc>Conda environment to use when running CUPiD tools</desc>
  </entry>

  <!-- Variables that define what parts of the case(s) are analyzed -->

  <entry id="CUPID_STARTDATE">
    <type>char</type>
    <default_value>0001-01-01</default_value>
    <group>cupid_analysis</group>
    <file>env_postprocessing.xml</file>
    <desc>First year of output to include in CUPiD analysis</desc>
  </entry>

  <entry id="CUPID_NYEARS">
    <type>integer</type>
    <default_value>1</default_value>
    <group>cupid_analysis</group>
    <file>env_postprocessing.xml</file>
    <desc>Number of years of output to include in CUPiD analysis</desc>
  </entry>

  <entry id="CUPID_BASE_STARTDATE">
    <type>char</type>
    <default_value>0001-01-01</default_value>
    <group>cupid_analysis</group>
    <file>env_postprocessing.xml</file>
    <desc>First year of baseline output to include in CUPiD analysis</desc>
  </entry>

  <entry id="CUPID_BASE_NYEARS">
    <type>integer</type>
    <default_value>100</default_value>
    <group>cupid_analysis</group>
    <file>env_postprocessing.xml</file>
    <desc>Number of years of baseline output to include in CUPiD analysis</desc>
  </entry>

  <entry id="CUPID_BASELINE_CASE">
    <type>char</type>
    <default_value>b.e23_alpha17f.BLT1850.ne30_t232.092</default_value>
    <group>cupid_analysis</group>
    <file>env_postprocessing.xml</file>
    <desc>Baseline case to use in CUPiD analysis</desc>
  </entry>

  <entry id="CUPID_BASELINE_ROOT">
    <type>char</type>
    <default_value>$DOUT_S_ROOT/..</default_value>
    <group>cupid_analysis</group>
    <file>env_postprocessing.xml</file>
    <desc>Baseline case root to use in CUPiD analysis</desc>
  </entry>

  <entry id="CUPID_TS_DIR">
    <type>char</type>
    <default_value>$DOUT_S_ROOT/..</default_value>
    <group>cupid_analysis</group>
    <file>env_postprocessing.xml</file>
    <desc>Timeseries directory for baseline case to use in generating ts. Change this in the case of directory permission issues to eg, your scratch directory</desc>
  </entry>

  <entry id="CUPID_EXAMPLE">
    <type>char</type>
    <default_value>key_metrics</default_value>
    <group>cupid_analysis</group>
    <file>env_postprocessing.xml</file>
    <desc>Example to use in CUPiD analysis</desc>
  </entry>

  <entry id="CUPID_RUN_TYPE">
    <type>char</type>
    <valid_values>"BGC","SP"</valid_values>
    <group>cupid_analysis</group>
    <file>env_postprocessing.xml</file>
    <desc>Type of CTSM run: either 'BGC' (biogeochemistry) or 'SP' (satellite phenology)</desc>
  </entry>

  <!-- Variables that define which components are analyzed (and whether analysis is parallelized) -->

  <entry id="CUPID_NTASKS">
    <type>integer</type>
    <default_value>1</default_value>
    <group>cupid_run_components</group>
    <file>env_mach_pes.xml</file>
    <desc>Number of tasks used in CUPiD analysis</desc>
  </entry>

  <entry id="CUPID_MEM_PER_TASK">
    <type>integer</type>
    <default_value>$MEM_PER_TASK</default_value>
    <group>cupid_run_components</group>
    <file>env_mach_pes.xml</file>
    <desc>Memory per task to use for postprocessing, units are specified in config_batch.xml</desc>
  </entry>

  <entry id="CUPID_TASKS_PER_NODE">
    <type>integer</type>
    <default_value>$MAX_MPITASKS_PER_NODE</default_value>
    <group>cupid_run_components</group>
    <file>env_mach_pes.xml</file>
    <desc>Number of mpi tasks per node used in CUPiD analysis</desc>
  </entry>

  <entry id="CUPID_RUN_ALL">
    <type>char</type>
    <valid_values>TRUE,FALSE</valid_values>
    <default_value>TRUE</default_value>
    <group>cupid_run_components</group>
    <file>env_postprocessing.xml</file>
    <desc>Boolean value that determines whether or not diagnostics for all components are run</desc>
  </entry>

  <entry id="CUPID_RUN_ATM">
    <type>char</type>
    <valid_values>TRUE,FALSE</valid_values>
    <default_value>FALSE</default_value>
    <group>cupid_run_components</group>
    <file>env_postprocessing.xml</file>
    <desc>Boolean value that determines whether or not ATM diagnostics are run (if CUPID_RUN_ALL is FALSE)</desc>
  </entry>

  <entry id="CUPID_RUN_OCN">
    <type>char</type>
    <valid_values>TRUE,FALSE</valid_values>
    <default_value>FALSE</default_value>
    <group>cupid_run_components</group>
    <file>env_postprocessing.xml</file>
    <desc>Boolean value that determines whether or not OCN diagnostics are run (if CUPID_RUN_ALL is FALSE)</desc>
  </entry>

  <entry id="CUPID_RUN_LND">
    <type>char</type>
    <valid_values>TRUE,FALSE</valid_values>
    <default_value>FALSE</default_value>
    <group>cupid_run_components</group>
    <file>env_postprocessing.xml</file>
    <desc>Boolean value that determines whether or not LND diagnostics are run (if CUPID_RUN_ALL is FALSE)</desc>
  </entry>

  <entry id="CUPID_RUN_ICE">
    <type>char</type>
    <valid_values>TRUE,FALSE</valid_values>
    <default_value>FALSE</default_value>
    <group>cupid_run_components</group>
    <file>env_postprocessing.xml</file>
    <desc>Boolean value that determines whether or not ICE diagnostics are run (if CUPID_RUN_ALL is FALSE)</desc>
  </entry>

  <entry id="CUPID_RUN_ROF">
    <type>char</type>
    <valid_values>TRUE,FALSE</valid_values>
    <default_value>FALSE</default_value>
    <group>cupid_run_components</group>
    <file>env_postprocessing.xml</file>
    <desc>Boolean value that determines whether or not ROF diagnostics are run (if CUPID_RUN_ALL is FALSE)</desc>
  </entry>

  <entry id="CUPID_RUN_GLC">
    <type>char</type>
    <valid_values>TRUE,FALSE</valid_values>
    <default_value>FALSE</default_value>
    <group>cupid_run_components</group>
    <file>env_postprocessing.xml</file>
    <desc>Boolean value that determines whether or not GLC diagnostics are run (if CUPID_RUN_ALL is FALSE)</desc>
  </entry>

  <entry id="CUPID_RUN_ADF">
    <type>char</type>
    <valid_values>TRUE,FALSE</valid_values>
    <default_value>FALSE</default_value>
    <group>cupid_run_components</group>
    <file>env_postprocessing.xml</file>
    <desc>Boolean value that determines whether or not ADF diagnostics are run (if CUPID_RUN_ALL is FALSE)</desc>
  </entry>

<<<<<<< HEAD
  <entry id="CUPID_RUN_ILAMB">
=======
  <entry id="CUPID_RUN_LDF">
>>>>>>> 6cce7299
    <type>char</type>
    <valid_values>TRUE,FALSE</valid_values>
    <default_value>FALSE</default_value>
    <group>cupid_run_components</group>
    <file>env_postprocessing.xml</file>
<<<<<<< HEAD
    <desc>Boolean value that determines whether or not ILAMB diagnostics are run</desc>
=======
    <desc>Boolean value that determines whether or not LDF diagnostics are run (if CUPID_RUN_ALL is FALSE)</desc>
>>>>>>> 6cce7299
  </entry>

  <help>
    =========================================
    Configuring CUPiD Postprocessing
    =========================================
  </help>

</entry_id><|MERGE_RESOLUTION|>--- conflicted
+++ resolved
@@ -230,22 +230,23 @@
     <file>env_postprocessing.xml</file>
     <desc>Boolean value that determines whether or not ADF diagnostics are run (if CUPID_RUN_ALL is FALSE)</desc>
   </entry>
-
-<<<<<<< HEAD
+  
+  <entry id="CUPID_RUN_LDF">
+    <type>char</type>
+    <valid_values>TRUE,FALSE</valid_values>
+    <default_value>FALSE</default_value>
+    <group>cupid_run_components</group>
+    <file>env_postprocessing.xml</file>
+    <desc>Boolean value that determines whether or not LDF diagnostics are run (if CUPID_RUN_ALL is FALSE)</desc>
+  </entry>
+
   <entry id="CUPID_RUN_ILAMB">
-=======
-  <entry id="CUPID_RUN_LDF">
->>>>>>> 6cce7299
-    <type>char</type>
-    <valid_values>TRUE,FALSE</valid_values>
-    <default_value>FALSE</default_value>
-    <group>cupid_run_components</group>
-    <file>env_postprocessing.xml</file>
-<<<<<<< HEAD
+    <type>char</type>
+    <valid_values>TRUE,FALSE</valid_values>
+    <default_value>FALSE</default_value>
+    <group>cupid_run_components</group>
+    <file>env_postprocessing.xml</file>
     <desc>Boolean value that determines whether or not ILAMB diagnostics are run</desc>
-=======
-    <desc>Boolean value that determines whether or not LDF diagnostics are run (if CUPID_RUN_ALL is FALSE)</desc>
->>>>>>> 6cce7299
   </entry>
 
   <help>
