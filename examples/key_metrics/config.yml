################## SETUP ##################

################
# Data Sources #
################
data_sources:
    # run_dir is the path to the folder you want
    ### all the files associated with this configuration
    ### to be created in
    run_dir: .

    # nb_path_root is the path to the folder that cupid will
    ### look for your template notebooks in. It doesn't have to
    ### be inside run_dir, or be specific to this project, as
    ### long as the notebooks are there
    nb_path_root: ../../nblibrary

######################
# Computation Config #
######################

computation_config:

    # default_kernel_name is the name of the environment that
    ### the notebooks in this configuration will be run in by default.
    ### It must already be installed on your machine. You can also
    ### specify a different environment than the default for any
    ### notebook in NOTEBOOK CONFIG
    default_kernel_name: cupid-analysis

    # log level sets the level of how verbose logging will be.
    # options include: debug, info, warning, error
    log_level: 'info'

############# NOTEBOOK CONFIG #############

############################
# Notebooks and Parameters #
############################

# All parameters under global_params get passed to all the notebooks

global_params:
  case_name: 'b.e30_beta02.BLT1850.ne30_t232.104'
  base_case_name: 'b.e23_alpha17f.BLT1850.ne30_t232.092'
  CESM_output_dir: /glade/campaign/cesm/development/cross-wg/diagnostic_framework/CESM_output_for_testing
  start_date: '0001-01-01'
  end_date: '0101-01-01'
  base_start_date: '0001-01-01'
  base_end_date: '0101-01-01'
  obs_data_dir: '/glade/campaign/cesm/development/cross-wg/diagnostic_framework/CUPiD_obs_data'
  ts_dir: null # If this is set to null, it will default to CESM_output_dir; if you don't have permissions to write to CESM_output_dir, you can specify a directory such as your scratch arcive directory
  lc_kwargs:
    threads_per_worker: 1

timeseries:
  num_procs: 8
  ts_done: [False, False]
  overwrite_ts: [False, False]
  case_name: ['b.e30_beta02.BLT1850.ne30_t232.104', 'b.e23_alpha17f.BLT1850.ne30_t232.092']

  atm:
    vars: ['PSL']
    derive_vars: []
    hist_str: 'cam.h0a'
    start_years: [1,1]
    end_years: [100,100]
    level: 'lev'
    mapping_file: [Null, '/glade/campaign/cesm/cesmdata/inputdata/cpl/gridmaps/ne30pg3/map_ne30pg3_TO_fv0.9x1.25_blin.240826.nc']


  lnd:
    vars: ['SOILWATER_10CM','FSH_TO_COUPLER']
    derive_vars: []
    hist_str: 'h0'
    start_years: [1,1]
    end_years: [100,100]
    level: 'lev'

  ocn:
    vars: []
    derive_vars: []
    hist_str: 'h.z'
    start_years: [1,1]
    end_years: [100,100]
    level: 'lev'

  ice:
    vars: ['aice','hi','hs']
    derive_vars: []
    hist_str: 'cice.h'
    start_years: [1,1]
    end_years: [100,100]
    level: 'lev'

  glc:
    vars: []
    derive_vars: []
    hist_str: 'initial_hist'
    start_years: [1,1]
    end_years: [100,100]
    level: 'lev'

  rof:
    vars: []
    derive_vars: []
    hist_str: 'h0'
    start_years: [1,1]
    end_years: [100,100]
    level: 'lev'

compute_notebooks:

  # This is where all the notebooks you want run and their
  # parameters are specified. Several examples of different
  # types of notebooks are provided.

  # The first key (here infrastructure) is the name of the
  # notebook from nb_path_root, minus the .ipynb

    infrastructure:
      index:
        parameter_groups:
          none: {}

    atm:
      Global_PSL_NMSE_compare_obs_lens:
        parameter_groups:
          none:
            regridded_output: False # it looks like output is already on f09 grid, didn't need to regrid time-series file
            base_regridded_output: True
            validation_path: 'atm/analysis_datasets/fv0.9x1.25/seasonal_climatology/nmse_validation/PSL/'
      link_to_ADF:
        kernel_name: cupid-infrastructure
        parameter_groups:
          none:
            adf_root: ../../examples/key_metrics/ADF_output/
            key_plots: ["Surface_Wind_Stress_ANN_LatLon_Vector_Mean.png", "PRECT_ANN_LatLon_Mean.png", "PS_DJF_SHPolar_Mean.png", "TaylorDiag_ANN_Special_Mean.png"]
        external_tool:
          tool_name: 'ADF'
          vars: ['SST', 'TS', 'SWCF', 'LWCF', 'PRECT', 'TAUX', 'TAUY',  'TGCLDLWP']
          plotting_scripts: ["global_latlon_map", "global_latlon_vect_map"]
          analysis_scripts: ["amwg_table"]
          base_regridded_output: True

    glc:
      Greenland_SMB_visual_compare_obs:
        parameter_groups:
          none:
            obs_path: 'glc/analysis_datasets/multi_grid/annual_avg/SMB_data'
            obs_name: 'GrIS_MARv3.12_climo_1960_1999.nc'
            climo_nyears: 40

    rof:
      global_discharge_gauge_compare_obs:
        parameter_groups:
          none:
            analysis_name: ""
            grid_name: 'f09_f09_mosart' # ROF grid name
            climo_nyears: 10
            figureSave: False
      global_discharge_ocean_compare_obs:
        parameter_groups:
          none:
            analysis_name: ""
            grid_name: 'f09_f09_mosart' # ROF grid name
            climo_nyears: 10
            figureSave: False

    ice:
      Hemis_seaice_visual_compare_obs_lens:
        parameter_groups:
          none:
            climo_nyears: 35
            grid_file: '/glade/campaign/cesm/community/omwg/grids/tx2_3v2_grid.nc'
            path_model: '/glade/campaign/cesm/development/cross-wg/diagnostic_framework/CUPiD_model_data/ice/'


    lnd:
      Global_TerrestrialCouplingIndex_VisualCompareObs:
        parameter_groups:
          none:
            clmFile_h: 'h0'
            fluxnet_comparison: True
            obsDir: 'lnd/analysis_datasets/ungridded/timeseries/FLUXNET2015/'
<<<<<<< HEAD
      link_to_ILAMB:
        parameter_groups:
          none:
            ilamb_root: ../../examples/key_metrics/ILAMB_output
            key_plots: ["EcosystemandCarbonCycle/GrossPrimaryProductivity/FLUXCOM/*_global_bias.png", "EcosystemandCarbonCycle/LeafAreaIndex/AVHRR/*1_global_bias.png", "EcosystemandCarbonCycle/GlobalNetEcosystemCarbonBalance/GCP/*_global_accumulate.png", "ILAMB_output_backup/HydrologyCycle/Permafrost/Brown2002/*_global_bias.png"]
            print_table: False
        external_tool:
          tool_name: 'ILAMB'
          ilamb_config_data_loc: '/glade/campaign/cesm/community/lmwg/diag/ILAMB/'
=======
      link_to_LDF:
        kernel_name: cupid-infrastructure
        parameter_groups:
          none:
            ldf_root: ../../examples/key_metrics/LDF_output/
            defaults_file: ../../externals/LDF/lib/ldf_variable_defaults.yaml
            key_plots: ["GPP_ANN_LatLon_Mean.png",
                        "ELAI_ANN_LatLon_Mean.png",
                        "TOTECOSYSC_GlobalMean_ANN_TimeSeries_Mean.png",
                        "RegionalClimo_Amazonia_RegionalClimo_Mean.png"]
        external_tool:
          tool_name: 'LDF'
          vars: ['TSA','PREC','ELAI','FSDS','FLDS','ASA','RNET',
                 'FSH','ET','FCTR','FGEV','FCEV','QRUNOFF_TO_COUPLER',
                 'SNOWDP','GPP','NPP','NEE','NBP',
                 'BTRANMN','TOTVEGC','TOTECOSYSC','TOTSOMC_1m',
                 'ALTMAX','FAREA_BURNED','DSTFLXT','MEG_isoprene']
          plotting_scripts:  ["global_latlon_map","polar_map",
                              "global_mean_timeseries_lnd", "regional_climatology"]
          analysis_scripts: ["lmwg_table"]
          base_regridded_output: False
          region_list: ["Global", "N Hemisphere Land","Polar",
                        "Canadian Arctic",'Russian Arctic','Greenland',
                        'Northwest Canada','Northern Europe','Western Siberia',
                        'Western US','Eastern US','Europe',
                        'Amazonia','Central Africa','Indonesia',
                        'Brazil','Sahel','Southern Africa','India']
>>>>>>> 6cce7299

#    ocn:
#      ocean_surface:
#        parameter_groups:
#          none:
#            Case: b.e23_alpha16b.BLT1850.ne30_t232.054
#            savefigs: False
#            mom6_tools_config:
#              start_date: '0091-01-01'
#              end_date: '0101-01-01'
#              Fnames:
#                native: 'mom6.h.native.????-??.nc'
#                static: 'mom6.h.static.nc'
#              oce_cat: /glade/u/home/gmarques/libs/oce-catalogs/reference-datasets.yml

########### JUPYTER BOOK CONFIG ###########

##################################
# Jupyter Book Table of Contents #
##################################
book_toc:

  # See https://jupyterbook.org/en/stable/structure/configure.html for
  # complete documentation of Jupyter book construction options

  format: jb-book

  # All filenames are notebook filename without the .ipynb, similar to above

  root: infrastructure/index # root is the notebook that will be the homepage for the book
  parts:

    # Parts group notebooks into different sections in the Jupyter book
    # table of contents, so you can organize different parts of your project.
    # Each chapter is the name of one of the notebooks that you executed
    # in compute_notebooks above, also without .ipynb

    - caption: Atmosphere
      chapters:
        - file: atm/Global_PSL_NMSE_compare_obs_lens
        - file: atm/link_to_ADF

    # - caption: Ocean
    #   chapters:
    #       - file: ocn/ocean_surface

    - caption: Land
      chapters:
        - file: lnd/Global_TerrestrialCouplingIndex_VisualCompareObs
<<<<<<< HEAD
        - file: lnd/link_to_ILAMB
=======
        - file: lnd/link_to_LDF
>>>>>>> 6cce7299

    - caption: Sea Ice
      chapters:
        - file: ice/Hemis_seaice_visual_compare_obs_lens

    - caption: Land Ice
      chapters:
        - file: glc/Greenland_SMB_visual_compare_obs

    - caption: River Runoff
      chapters:
        - file: rof/global_discharge_gauge_compare_obs
        - file: rof/global_discharge_ocean_compare_obs

#####################################
# Keys for Jupyter Book _config.yml #
#####################################
book_config_keys:

  title: CESM Key Metrics   # Title of your jupyter book

  # Other keys can be added here, see https://jupyterbook.org/en/stable/customize/config.html
  ### for many more options<|MERGE_RESOLUTION|>--- conflicted
+++ resolved
@@ -183,7 +183,6 @@
             clmFile_h: 'h0'
             fluxnet_comparison: True
             obsDir: 'lnd/analysis_datasets/ungridded/timeseries/FLUXNET2015/'
-<<<<<<< HEAD
       link_to_ILAMB:
         parameter_groups:
           none:
@@ -193,7 +192,6 @@
         external_tool:
           tool_name: 'ILAMB'
           ilamb_config_data_loc: '/glade/campaign/cesm/community/lmwg/diag/ILAMB/'
-=======
       link_to_LDF:
         kernel_name: cupid-infrastructure
         parameter_groups:
@@ -221,7 +219,6 @@
                         'Western US','Eastern US','Europe',
                         'Amazonia','Central Africa','Indonesia',
                         'Brazil','Sahel','Southern Africa','India']
->>>>>>> 6cce7299
 
 #    ocn:
 #      ocean_surface:
@@ -271,11 +268,8 @@
     - caption: Land
       chapters:
         - file: lnd/Global_TerrestrialCouplingIndex_VisualCompareObs
-<<<<<<< HEAD
         - file: lnd/link_to_ILAMB
-=======
         - file: lnd/link_to_LDF
->>>>>>> 6cce7299
 
     - caption: Sea Ice
       chapters:
