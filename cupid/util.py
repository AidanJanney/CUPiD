"""
This module provides functions and classes for managing conda kernels,
executing notebooks with custom engines, and creating tasks for Ploomber DAGs.

Functions:
    - get_control_dict(): Get the control dictionary from a configuration file.
    - setup_book(): Setup run dir and output Jupyter book based on config.yaml
    - get_toc_files(): Return a list of files in the '_toc.yml'.
    - create_ploomber_nb_task(): Create a Ploomber task for running a notebook.
    - create_ploomber_script_task(): Create a Ploomber task for running a script.

Classes:
    - ManageCondaKernel: Class for managing conda kernels.
    - MdJinjaEngine: Class for using the Jinja Engine to run notebooks.
"""

import os
import shutil
from glob import glob
import pathlib
import subprocess
import json
import sys
from pathlib import Path
import yaml
import jupyter_client
import papermill as pm
import ploomber
from papermill.engines import NBClientEngine
from jinja2 import Template
<<<<<<< HEAD


class ManageCondaKernel(object):
    """
    Manage conda kernels so they can be seen by `papermill`
    """

    def __init__(self, kernel_name: str):
        self.kernel_name = kernel_name

    def getcwd(self):
        """get the directory of a conda kernel by name"""
        command = ["conda", "env", "list", "--json"]
        output = subprocess.check_output(command).decode("ascii")
        envs = json.loads(output)["envs"]

        for env in envs:
            env = pathlib.Path(env)
            if self.kernel_name == env.stem:
                return env
        else:
            return None

    def isinstalled(self):
        """Check if kernel is installed"""
        return self.kernel_name in jupyter_client.kernelspec.find_kernel_specs()

    def ensure_installed(self):
        """install a conda kernel in a location findable by `nbconvert` etc."""

        if self.isinstalled():
            return

        path = self.getcwd()
        print(path)
        if path is None:
            raise ValueError(f'conda kernel "{self.kernel_name}" not found')
        path = path / pathlib.Path("share/jupyter/kernels")

        kernels_in_conda_env = jupyter_client.kernelspec._list_kernels_in(path)
        py_kernel_key = [k for k in kernels_in_conda_env.keys() if "python" in k][0]
        kernel_path = kernels_in_conda_env[py_kernel_key]

        jupyter_client.kernelspec.install_kernel_spec(
            kernel_path, kernel_name=self.kernel_name, user=True, replace=True
        )
        assert self.isinstalled()
=======
import dask
from pathlib import Path
import warnings
>>>>>>> d14ee72c


class MdJinjaEngine(NBClientEngine):
    """Class for using the Jinja Engine to run notebooks"""
    @classmethod
    def execute_managed_notebook(cls, nb_man, kernel_name, **kwargs):
        """Execute notebooks with papermill execution engine"""
        jinja_data = {} if "jinja_data" not in kwargs else kwargs["jinja_data"]

        # call the papermill execution engine:
        super().execute_managed_notebook(nb_man, kernel_name, **kwargs)

        for cell in nb_man.nb.cells:
            if cell.cell_type == "markdown":
                cell["source"] = Template(cell["source"]).render(**jinja_data)


def get_control_dict(config_path):
    """Get control dictionary from configuration file"""
    try:
        with open(config_path, "r") as fid:
            control = yaml.safe_load(fid)
    except FileNotFoundError:
        print(f"ERROR: {config_path} not found")
        sys.exit(1)
<<<<<<< HEAD

    # theoretically ploomber should manage this kernel checking by itself, but this seems to add
    # the default kernel to info where necessary. currently a bit messy with copy pasting in
    # script stuff.

    default_kernel_name = control["computation_config"].pop("default_kernel_name", None)

    if default_kernel_name is not None:

        for d in control["compute_notebooks"].values():
            if "kernel_name" not in d:
                d["kernel_name"] = default_kernel_name

        if "compute_scripts" in control:
            for d in control["compute_scripts"].values():
                if "kernel_name" not in d:
                    d["kernel_name"] = default_kernel_name

    else:
        for nb, d in control["compute_notebooks"].items():
            assert "kernel_name" in d, f"kernel information missing for {nb}.ipynb"

        for script, d in control["compute_scripts"].items():
            assert "kernel_name" in d, f"kernel information missing for {script}.py"

    for nb, d in control["compute_notebooks"].items():
        ManageCondaKernel(d["kernel_name"]).ensure_installed()
=======

    default_kernel_name = control["computation_config"].pop("default_kernel_name", None)
>>>>>>> d14ee72c

    control["env_check"] = dict()
    
    if "compute_notebooks" in control:
        for nb_category in control["compute_notebooks"].values():
            for nb, info in nb_category.items():
                info["kernel_name"] = info.get("kernel_name", default_kernel_name)
                if info["kernel_name"] is None:
                    info["kernel_name"] = "cupid-analysis"
                    warnings.warn(f"No conda environment specified for {nb}.ipynb and no default kernel set, will use cupid-analysis environment.")
                if info["kernel_name"] not in control["env_check"]:
                    control["env_check"][info["kernel_name"]] = info["kernel_name"] in jupyter_client.kernelspec.find_kernel_specs()
                    
    if "compute_scripts" in control:
<<<<<<< HEAD
        for script, d in control["compute_scripts"].items():
            ManageCondaKernel(d["kernel_name"]).ensure_installed()

=======
        for script_category in control["compute_scripts"].values():
            for script, info in script_category.items():
                info["kernel_name"] = info.get("kernel_name", default_kernel_name)
                if info["kernel_name"] is None:
                    info["kernel_name"] = "cupid-analysis"
                    warnings.warn(f"No environment specified for {script}.py and no default kernel set, will use cupid-analysis environment.")
                if info["kernel_name"] not in control["env_check"]:
                    control["env_check"][info["kernel_name"]] = info["kernel_name"] in jupyter_client.kernelspec.find_kernel_specs()
    
>>>>>>> d14ee72c
    return control


def setup_book(config_path):
    """Setup run directory and output jupyter book"""

    control = get_control_dict(config_path)

    # ensure directory
    run_dir = os.path.expanduser(control["data_sources"]["run_dir"])
    output_root = run_dir + "/computed_notebooks"

    os.makedirs(output_root, exist_ok=True)

    output_dir = f'{output_root}/{control["data_sources"]["sname"]}'

    os.makedirs(output_dir, exist_ok=True)

    # create temp catalog directory
    temp_data_path = run_dir + "/temp_data"

    os.makedirs(temp_data_path, exist_ok=True)

    # write table of contents file
    toc = control["book_toc"]
    with open(f"{output_dir}/_toc.yml", "w+") as fid:
        yaml.dump(toc, fid, sort_keys=False)

    # read config defaults

    path_to_here = os.path.dirname(os.path.realpath(__file__))

    with open(f"{path_to_here}/_jupyter-book-config-defaults.yml", "r") as fid:
        config = yaml.safe_load(fid)

    # update defaults
    config.update(control["book_config_keys"])

    # write config file
    with open(f"{output_dir}/_config.yml", "w") as fid:
        yaml.dump(config, fid, sort_keys=False)

<<<<<<< HEAD
    # get list of computational notebooks

    nb_path_root = os.path.expanduser(control["data_sources"]["nb_path_root"])

    compute_notebooks = [
        f"{nb_path_root}/{f}.ipynb" for f in control["compute_notebooks"].keys()
    ]

    # get toc files; ignore glob expressions
    toc_files = get_toc_files(nb_path_root, toc, include_glob=False)
    copy_files = list(set(toc_files) - set(compute_notebooks))

    for src in copy_files:
        shutil.copyfile(src, f"{output_dir}/{src}")


def get_toc_files(nb_path_root, toc_dict, include_glob=True):
    """return a list of files in the _toc.yml"""

    def _toc_files(toc_dict, file_list=[]):
        for key, value in toc_dict.items():

            if key in ["root", "file", "glob"]:
                if not include_glob and key == "glob":
                    continue
                file = (
                    glob(f"{nb_path_root}/{value}")
                    if key == "glob"
                    else [
                        f"{nb_path_root}/{value}.{ext}"
                        for ext in ["ipynb", "md"]
                        if os.path.exists(f"{nb_path_root}/{value}.{ext}")
                    ]
                )

                assert len(file), f"no files found: {value}"
                assert len(file) == 1, f"multiple files found: {value}"
                file_list.append(file[0])

            elif key in ["chapters", "sections", "parts"]:
                file_list_ext = []
                for sub in value:
                    file_list_ext = _toc_files(sub, file_list_ext)
                file_list.extend(file_list_ext)

        return file_list

    return _toc_files(toc_dict)


def create_ploomber_nb_task(
    nb, info, cat_path, nb_path_root, output_dir, global_params, dag, dependency=None
):
=======
    return None
    
def create_ploomber_nb_task(nb, info, cat_path, nb_path_root, output_dir, global_params, dag, dependency=None):
>>>>>>> d14ee72c
    """
    Creates a ploomber task for running a notebook, including necessary parameters.

    Args:
        nb: key from dict of notebooks
        info: various specifications for the notebook, originally from config.yml
        use_catalog: bool specified earlier, specifying if whole collection uses a catalog or not
        nb_path_root: from config.yml, path to folder containing template notebooks
        output_dir: set directory where computed notebooks get put
        global_params: global parameters from config.yml
        dag: ploomber DAG to add the task to
        dependency: what the upstream task is

    Returns:
        task: ploomber task object
    """

    parameter_groups = info["parameter_groups"]

    ### passing in subset kwargs if they're provided
    if "subset" in info:
        subset_kwargs = info["subset"]
    else:
        subset_kwargs = {}

    default_params = {}
    if "default_params" in info:
        default_params = info["default_params"]

    for key, parms in parameter_groups.items():

        input_path = f"{nb_path_root}/{nb}.ipynb"
        output_name = f"{nb}-{key}" if key != "none" else f"{nb}"

        output_path = f"{output_dir}/{output_name}"

        ### all of these things should be optional
        parms_in = dict(**default_params)
        parms_in.update(**global_params)
        parms_in.update(dict(**parms))

        parms_in["subset_kwargs"] = subset_kwargs

        if cat_path is not None:
            parms_in["path_to_cat"] = cat_path

        pm_params = {
<<<<<<< HEAD
            "engine_name": "md_jinja",
            "jinja_data": parms,
            "cwd": nb_path_root,
        }

        pm.engines.papermill_engines._engines["md_jinja"] = MdJinjaEngine

        task = ploomber.tasks.NotebookRunner(
            Path(input_path),
            ploomber.products.File(output_path + ".ipynb"),
            dag,
            params=parms_in,
            papermill_params=pm_params,
            kernelspec_name=info["kernel_name"],
            name=output_name,
        )

        print(output_name)

        if dependency is not None:
=======
                     'engine_name': 'md_jinja',
                     'jinja_data': parms,
                     'cwd': nb_path_root}
        
        pm.engines.papermill_engines._engines["md_jinja"] = md_jinja_engine
        
        task = ploomber.tasks.NotebookRunner(Path(input_path), ploomber.products.File(output_path + '.ipynb'), dag, params=parms_in, papermill_params=pm_params, kernelspec_name=info['kernel_name'], name=output_name)
        
        if dependency != None:
>>>>>>> d14ee72c
            raise NotImplementedError
            # set DAG dependency here
            # something with task.set_upstream(other_task?)

    return task


def create_ploomber_script_task(
    script, info, cat_path, nb_path_root, global_params, dag, dependency=None
):
    """
    Creates a ploomber task for running a script, including necessary parameters.

    UPDATE THIS DOCSTRING

    Args:
        script: key from dict of scripts
        info: various specifications for the notebook, originally from config.yml
        use_catalog: bool specified earlier, specifying if whole collection uses a catalog or not
        nb_path_root: from config.yml, path to folder containing template notebooks
        global_params: global parameters from config.yml
        dag: ploomber DAG to add the task to
        dependency: what the upstream task is

    Returns:
        task: ploomber task object
    """

    parameter_groups = info["parameter_groups"]

    ### passing in subset kwargs if they're provided
    if "subset" in info:
        subset_kwargs = info["subset"]
    else:
        subset_kwargs = {}

    default_params = {}
    if "default_params" in info:
        default_params = info["default_params"]

    for key, parms in parameter_groups.items():

        input_path = f"{nb_path_root}/{script}.py"
        output_name = f"{script}-{key}" if key != "none" else f"{script}"

        # output_path = f'{output_dir}/{output_name}'

        ### all of these things should be optional
        parms_in = dict(**default_params)
        parms_in.update(**global_params)
        parms_in.update(dict(**parms))

        parms_in["subset_kwargs"] = subset_kwargs

        if cat_path is not None:
            parms_in["path_to_cat"] = cat_path

        task = ploomber.tasks.ScriptRunner(
            Path(input_path),
            ploomber.products.File(info["product"]),
            dag,
            params=parms_in,
            name=output_name,
        )

        if dependency is not None:
            raise NotImplementedError
            # set DAG dependency here
            # something with task.set_upstream(other_task?)

    return task<|MERGE_RESOLUTION|>--- conflicted
+++ resolved
@@ -28,59 +28,9 @@
 import ploomber
 from papermill.engines import NBClientEngine
 from jinja2 import Template
-<<<<<<< HEAD
-
-
-class ManageCondaKernel(object):
-    """
-    Manage conda kernels so they can be seen by `papermill`
-    """
-
-    def __init__(self, kernel_name: str):
-        self.kernel_name = kernel_name
-
-    def getcwd(self):
-        """get the directory of a conda kernel by name"""
-        command = ["conda", "env", "list", "--json"]
-        output = subprocess.check_output(command).decode("ascii")
-        envs = json.loads(output)["envs"]
-
-        for env in envs:
-            env = pathlib.Path(env)
-            if self.kernel_name == env.stem:
-                return env
-        else:
-            return None
-
-    def isinstalled(self):
-        """Check if kernel is installed"""
-        return self.kernel_name in jupyter_client.kernelspec.find_kernel_specs()
-
-    def ensure_installed(self):
-        """install a conda kernel in a location findable by `nbconvert` etc."""
-
-        if self.isinstalled():
-            return
-
-        path = self.getcwd()
-        print(path)
-        if path is None:
-            raise ValueError(f'conda kernel "{self.kernel_name}" not found')
-        path = path / pathlib.Path("share/jupyter/kernels")
-
-        kernels_in_conda_env = jupyter_client.kernelspec._list_kernels_in(path)
-        py_kernel_key = [k for k in kernels_in_conda_env.keys() if "python" in k][0]
-        kernel_path = kernels_in_conda_env[py_kernel_key]
-
-        jupyter_client.kernelspec.install_kernel_spec(
-            kernel_path, kernel_name=self.kernel_name, user=True, replace=True
-        )
-        assert self.isinstalled()
-=======
 import dask
 from pathlib import Path
 import warnings
->>>>>>> d14ee72c
 
 
 class MdJinjaEngine(NBClientEngine):
@@ -106,38 +56,8 @@
     except FileNotFoundError:
         print(f"ERROR: {config_path} not found")
         sys.exit(1)
-<<<<<<< HEAD
-
-    # theoretically ploomber should manage this kernel checking by itself, but this seems to add
-    # the default kernel to info where necessary. currently a bit messy with copy pasting in
-    # script stuff.
 
     default_kernel_name = control["computation_config"].pop("default_kernel_name", None)
-
-    if default_kernel_name is not None:
-
-        for d in control["compute_notebooks"].values():
-            if "kernel_name" not in d:
-                d["kernel_name"] = default_kernel_name
-
-        if "compute_scripts" in control:
-            for d in control["compute_scripts"].values():
-                if "kernel_name" not in d:
-                    d["kernel_name"] = default_kernel_name
-
-    else:
-        for nb, d in control["compute_notebooks"].items():
-            assert "kernel_name" in d, f"kernel information missing for {nb}.ipynb"
-
-        for script, d in control["compute_scripts"].items():
-            assert "kernel_name" in d, f"kernel information missing for {script}.py"
-
-    for nb, d in control["compute_notebooks"].items():
-        ManageCondaKernel(d["kernel_name"]).ensure_installed()
-=======
-
-    default_kernel_name = control["computation_config"].pop("default_kernel_name", None)
->>>>>>> d14ee72c
 
     control["env_check"] = dict()
     
@@ -152,11 +72,6 @@
                     control["env_check"][info["kernel_name"]] = info["kernel_name"] in jupyter_client.kernelspec.find_kernel_specs()
                     
     if "compute_scripts" in control:
-<<<<<<< HEAD
-        for script, d in control["compute_scripts"].items():
-            ManageCondaKernel(d["kernel_name"]).ensure_installed()
-
-=======
         for script_category in control["compute_scripts"].values():
             for script, info in script_category.items():
                 info["kernel_name"] = info.get("kernel_name", default_kernel_name)
@@ -165,8 +80,7 @@
                     warnings.warn(f"No environment specified for {script}.py and no default kernel set, will use cupid-analysis environment.")
                 if info["kernel_name"] not in control["env_check"]:
                     control["env_check"][info["kernel_name"]] = info["kernel_name"] in jupyter_client.kernelspec.find_kernel_specs()
-    
->>>>>>> d14ee72c
+
     return control
 
 
@@ -181,7 +95,7 @@
 
     os.makedirs(output_root, exist_ok=True)
 
-    output_dir = f'{output_root}/{control["data_sources"]["sname"]}'
+    output_dir = f"{output_root}/{control["data_sources"]["sname"]}"
 
     os.makedirs(output_dir, exist_ok=True)
 
@@ -209,65 +123,9 @@
     with open(f"{output_dir}/_config.yml", "w") as fid:
         yaml.dump(config, fid, sort_keys=False)
 
-<<<<<<< HEAD
-    # get list of computational notebooks
-
-    nb_path_root = os.path.expanduser(control["data_sources"]["nb_path_root"])
-
-    compute_notebooks = [
-        f"{nb_path_root}/{f}.ipynb" for f in control["compute_notebooks"].keys()
-    ]
-
-    # get toc files; ignore glob expressions
-    toc_files = get_toc_files(nb_path_root, toc, include_glob=False)
-    copy_files = list(set(toc_files) - set(compute_notebooks))
-
-    for src in copy_files:
-        shutil.copyfile(src, f"{output_dir}/{src}")
-
-
-def get_toc_files(nb_path_root, toc_dict, include_glob=True):
-    """return a list of files in the _toc.yml"""
-
-    def _toc_files(toc_dict, file_list=[]):
-        for key, value in toc_dict.items():
-
-            if key in ["root", "file", "glob"]:
-                if not include_glob and key == "glob":
-                    continue
-                file = (
-                    glob(f"{nb_path_root}/{value}")
-                    if key == "glob"
-                    else [
-                        f"{nb_path_root}/{value}.{ext}"
-                        for ext in ["ipynb", "md"]
-                        if os.path.exists(f"{nb_path_root}/{value}.{ext}")
-                    ]
-                )
-
-                assert len(file), f"no files found: {value}"
-                assert len(file) == 1, f"multiple files found: {value}"
-                file_list.append(file[0])
-
-            elif key in ["chapters", "sections", "parts"]:
-                file_list_ext = []
-                for sub in value:
-                    file_list_ext = _toc_files(sub, file_list_ext)
-                file_list.extend(file_list_ext)
-
-        return file_list
-
-    return _toc_files(toc_dict)
-
-
-def create_ploomber_nb_task(
-    nb, info, cat_path, nb_path_root, output_dir, global_params, dag, dependency=None
-):
-=======
     return None
     
 def create_ploomber_nb_task(nb, info, cat_path, nb_path_root, output_dir, global_params, dag, dependency=None):
->>>>>>> d14ee72c
     """
     Creates a ploomber task for running a notebook, including necessary parameters.
 
@@ -314,39 +172,15 @@
         if cat_path is not None:
             parms_in["path_to_cat"] = cat_path
 
-        pm_params = {
-<<<<<<< HEAD
-            "engine_name": "md_jinja",
-            "jinja_data": parms,
-            "cwd": nb_path_root,
-        }
-
-        pm.engines.papermill_engines._engines["md_jinja"] = MdJinjaEngine
-
-        task = ploomber.tasks.NotebookRunner(
-            Path(input_path),
-            ploomber.products.File(output_path + ".ipynb"),
-            dag,
-            params=parms_in,
-            papermill_params=pm_params,
-            kernelspec_name=info["kernel_name"],
-            name=output_name,
-        )
-
-        print(output_name)
-
-        if dependency is not None:
-=======
-                     'engine_name': 'md_jinja',
-                     'jinja_data': parms,
-                     'cwd': nb_path_root}
+        pm_params = {"engine_name": "md_jinja",
+                     "jinja_data": parms,
+                     "cwd": nb_path_root}
         
         pm.engines.papermill_engines._engines["md_jinja"] = md_jinja_engine
         
-        task = ploomber.tasks.NotebookRunner(Path(input_path), ploomber.products.File(output_path + '.ipynb'), dag, params=parms_in, papermill_params=pm_params, kernelspec_name=info['kernel_name'], name=output_name)
+        task = ploomber.tasks.NotebookRunner(Path(input_path), ploomber.products.File(output_path + ".ipynb"), dag, params=parms_in, papermill_params=pm_params, kernelspec_name=info['kernel_name'], name=output_name)
         
         if dependency != None:
->>>>>>> d14ee72c
             raise NotImplementedError
             # set DAG dependency here
             # something with task.set_upstream(other_task?)
@@ -392,7 +226,7 @@
         input_path = f"{nb_path_root}/{script}.py"
         output_name = f"{script}-{key}" if key != "none" else f"{script}"
 
-        # output_path = f'{output_dir}/{output_name}'
+        # output_path = f"{output_dir}/{output_name}"
 
         ### all of these things should be optional
         parms_in = dict(**default_params)
